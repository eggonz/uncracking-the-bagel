--- conflicted
+++ resolved
@@ -3,12 +3,9 @@
 *.py[cod]
 *$py.class
 .vscode
-<<<<<<< HEAD
 datasets/
-=======
 runs/
 PVD/runs/
->>>>>>> 7eff36fe
 # C extensions
 *.so
 DeepSDF/deep_sdf/__pycache__/
