import torch
from pprint import pprint
from metrics.evaluation_metrics import jsd_between_point_cloud_sets as JSD
from metrics.evaluation_metrics import compute_all_metrics, EMD_CD

import torch.nn as nn
import torch.utils.data

import argparse
from torch.distributions import Normal

from utils.file_utils import *
from utils.visualize import *
from model.pvcnn_generation import PVCNN2Base

from tqdm import tqdm

from datasets.shapenet_data_pc import ShapeNet15kPointClouds
from datasets.mvtec3d import MVTec3DTrain, MVTec3DTest

'''
models
'''


def normal_kl(mean1, logvar1, mean2, logvar2):
    """
    KL divergence between normal distributions parameterized by mean and log-variance.
    """
    return 0.5 * (-1.0 + logvar2 - logvar1 + torch.exp(logvar1 - logvar2)
                  + (mean1 - mean2) ** 2 * torch.exp(-logvar2))


def discretized_gaussian_log_likelihood(x, *, means, log_scales):
    # Assumes data is integers [0, 1]
    assert x.shape == means.shape == log_scales.shape
    px0 = Normal(torch.zeros_like(means), torch.ones_like(log_scales))

    centered_x = x - means
    inv_stdv = torch.exp(-log_scales)
    plus_in = inv_stdv * (centered_x + 0.5)
    cdf_plus = px0.cdf(plus_in)
    min_in = inv_stdv * (centered_x - .5)
    cdf_min = px0.cdf(min_in)
    log_cdf_plus = torch.log(torch.max(cdf_plus, torch.ones_like(cdf_plus) * 1e-12))
    log_one_minus_cdf_min = torch.log(torch.max(1. - cdf_min, torch.ones_like(cdf_min) * 1e-12))
    cdf_delta = cdf_plus - cdf_min

    log_probs = torch.where(
        x < 0.001, log_cdf_plus,
        torch.where(x > 0.999, log_one_minus_cdf_min,
                    torch.log(torch.max(cdf_delta, torch.ones_like(cdf_delta) * 1e-12))))
    assert log_probs.shape == x.shape
    return log_probs


class GaussianDiffusion:
    def __init__(self, betas, loss_type, model_mean_type, model_var_type):
        self.loss_type = loss_type
        self.model_mean_type = model_mean_type
        self.model_var_type = model_var_type
        assert isinstance(betas, np.ndarray)
        self.np_betas = betas = betas.astype(np.float64)  # computations here in float64 for accuracy
        assert (betas > 0).all() and (betas <= 1).all()
        timesteps, = betas.shape
        self.num_timesteps = int(timesteps)

        # initialize twice the actual length so we can keep running for eval
        # betas = np.concatenate([betas, np.full_like(betas[:int(0.2*len(betas))], betas[-1])])

        alphas = 1. - betas
        alphas_cumprod = torch.from_numpy(np.cumprod(alphas, axis=0)).float()
        alphas_cumprod_prev = torch.from_numpy(np.append(1., alphas_cumprod[:-1])).float()

        self.betas = torch.from_numpy(betas).float()
        self.alphas_cumprod = alphas_cumprod.float()
        self.alphas_cumprod_prev = alphas_cumprod_prev.float()

        # calculations for diffusion q(x_t | x_{t-1}) and others
        self.sqrt_alphas_cumprod = torch.sqrt(alphas_cumprod).float()
        self.sqrt_one_minus_alphas_cumprod = torch.sqrt(1. - alphas_cumprod).float()
        self.log_one_minus_alphas_cumprod = torch.log(1. - alphas_cumprod).float()
        self.sqrt_recip_alphas_cumprod = torch.sqrt(1. / alphas_cumprod).float()
        self.sqrt_recipm1_alphas_cumprod = torch.sqrt(1. / alphas_cumprod - 1).float()

        betas = torch.from_numpy(betas).float()
        alphas = torch.from_numpy(alphas).float()
        # calculations for posterior q(x_{t-1} | x_t, x_0)
        posterior_variance = betas * (1. - alphas_cumprod_prev) / (1. - alphas_cumprod)
        # above: equal to 1. / (1. / (1. - alpha_cumprod_tm1) + alpha_t / beta_t)
        self.posterior_variance = posterior_variance
        # below: log calculation clipped because the posterior variance is 0 at the beginning of the diffusion chain
        self.posterior_log_variance_clipped = torch.log(
            torch.max(posterior_variance, 1e-20 * torch.ones_like(posterior_variance)))
        self.posterior_mean_coef1 = betas * torch.sqrt(alphas_cumprod_prev) / (1. - alphas_cumprod)
        self.posterior_mean_coef2 = (1. - alphas_cumprod_prev) * torch.sqrt(alphas) / (1. - alphas_cumprod)

    @staticmethod
    def _extract(a, t, x_shape):
        """
        Extract some coefficients at specified timesteps,
        then reshape to [batch_size, 1, 1, 1, 1, ...] for broadcasting purposes.
        """
        bs, = t.shape
        assert x_shape[0] == bs
        out = torch.gather(a, 0, t)
        assert out.shape == torch.Size([bs])
        return torch.reshape(out, [bs] + ((len(x_shape) - 1) * [1]))

    def q_mean_variance(self, x_start, t):
        mean = self._extract(self.sqrt_alphas_cumprod.to(x_start.device), t, x_start.shape) * x_start
        variance = self._extract(1. - self.alphas_cumprod.to(x_start.device), t, x_start.shape)
        log_variance = self._extract(self.log_one_minus_alphas_cumprod.to(x_start.device), t, x_start.shape)
        return mean, variance, log_variance

    def q_sample(self, x_start, t, noise=None):
        """
        Diffuse the data (t == 0 means diffused for 1 step)
        """
        if noise is None:
            noise = torch.randn(x_start.shape, device=x_start.device)
        assert noise.shape == x_start.shape
        return (
                self._extract(self.sqrt_alphas_cumprod.to(x_start.device), t, x_start.shape) * x_start +
                self._extract(self.sqrt_one_minus_alphas_cumprod.to(x_start.device), t, x_start.shape) * noise
        )

    def q_posterior_mean_variance(self, x_start, x_t, t):
        """
        Compute the mean and variance of the diffusion posterior q(x_{t-1} | x_t, x_0)
        """
        assert x_start.shape == x_t.shape
        posterior_mean = (
                self._extract(self.posterior_mean_coef1.to(x_start.device), t, x_t.shape) * x_start +
                self._extract(self.posterior_mean_coef2.to(x_start.device), t, x_t.shape) * x_t
        )
        posterior_variance = self._extract(self.posterior_variance.to(x_start.device), t, x_t.shape)
        posterior_log_variance_clipped = self._extract(self.posterior_log_variance_clipped.to(x_start.device), t,
                                                       x_t.shape)
        assert (posterior_mean.shape[0] == posterior_variance.shape[0] == posterior_log_variance_clipped.shape[0] ==
                x_start.shape[0])
        return posterior_mean, posterior_variance, posterior_log_variance_clipped

    def p_mean_variance(self, denoise_fn, data, t, clip_denoised: bool, return_pred_xstart: bool):

        model_output = denoise_fn(data, t)

        if self.model_var_type in ['fixedsmall', 'fixedlarge']:
            # below: only log_variance is used in the KL computations
            model_variance, model_log_variance = {
                # for fixedlarge, we set the initial (log-)variance like so to get a better decoder log likelihood
                'fixedlarge': (self.betas.to(data.device),
                               torch.log(torch.cat([self.posterior_variance[1:2], self.betas[1:]])).to(data.device)),
                'fixedsmall': (
                self.posterior_variance.to(data.device), self.posterior_log_variance_clipped.to(data.device)),
            }[self.model_var_type]
            model_variance = self._extract(model_variance, t, data.shape) * torch.ones_like(data)
            model_log_variance = self._extract(model_log_variance, t, data.shape) * torch.ones_like(data)
        else:
            raise NotImplementedError(self.model_var_type)

        if self.model_mean_type == 'eps':
            x_recon = self._predict_xstart_from_eps(data, t=t, eps=model_output)

            if clip_denoised:
                x_recon = torch.clamp(x_recon, -.5, .5)

            model_mean, _, _ = self.q_posterior_mean_variance(x_start=x_recon, x_t=data, t=t)
        else:
            raise NotImplementedError(self.loss_type)

        assert model_mean.shape == x_recon.shape == data.shape
        assert model_variance.shape == model_log_variance.shape == data.shape
        if return_pred_xstart:
            return model_mean, model_variance, model_log_variance, x_recon
        else:
            return model_mean, model_variance, model_log_variance

    def _predict_xstart_from_eps(self, x_t, t, eps):
        assert x_t.shape == eps.shape
        return (
                self._extract(self.sqrt_recip_alphas_cumprod.to(x_t.device), t, x_t.shape) * x_t -
                self._extract(self.sqrt_recipm1_alphas_cumprod.to(x_t.device), t, x_t.shape) * eps
        )

    ''' samples '''

    def p_sample(self, denoise_fn, data, t, noise_fn, clip_denoised=False, return_pred_xstart=False, use_var=True):
        """
        Sample from the model
        """
        model_mean, _, model_log_variance, pred_xstart = self.p_mean_variance(denoise_fn, data=data, t=t,
                                                                              clip_denoised=clip_denoised,
                                                                              return_pred_xstart=True)
        noise = noise_fn(size=data.shape, dtype=data.dtype, device=data.device)
        assert noise.shape == data.shape
        # no noise when t == 0
        nonzero_mask = torch.reshape(1 - (t == 0).float(), [data.shape[0]] + [1] * (len(data.shape) - 1))

        sample = model_mean
        if use_var:
            sample = sample + nonzero_mask * torch.exp(0.5 * model_log_variance) * noise
        assert sample.shape == pred_xstart.shape
        return (sample, pred_xstart) if return_pred_xstart else sample

    def p_sample_loop(self, denoise_fn, shape, device,
                      noise_fn=torch.randn, constrain_fn=lambda x, t: x,
                      clip_denoised=True, max_timestep=None, keep_running=False):
        """
        Generate samples
        keep_running: True if we run 2 x num_timesteps, False if we just run num_timesteps

        """
        if max_timestep is None:
            final_time = self.num_timesteps
        else:
            final_time = max_timestep

        assert isinstance(shape, (tuple, list))
        img_t = noise_fn(size=shape, dtype=torch.float, device=device)
        for t in reversed(range(0, final_time if not keep_running else len(self.betas))):
            img_t = constrain_fn(img_t, t)
            t_ = torch.empty(shape[0], dtype=torch.int64, device=device).fill_(t)
            img_t = self.p_sample(denoise_fn=denoise_fn, data=img_t, t=t_, noise_fn=noise_fn,
                                  clip_denoised=clip_denoised, return_pred_xstart=False).detach()

        assert img_t.shape == shape
        return img_t

    def reconstruct(self, x0, t, denoise_fn, noise_fn=torch.randn, constrain_fn=lambda x, t: x):

        assert t >= 1

        t_vec = torch.empty(x0.shape[0], dtype=torch.int64, device=x0.device).fill_(t - 1)
        encoding = self.q_sample(x0, t_vec)

        img_t = encoding

        for k in reversed(range(0, t)):
            img_t = constrain_fn(img_t, k)
            t_ = torch.empty(x0.shape[0], dtype=torch.int64, device=x0.device).fill_(k)
            img_t = self.p_sample(denoise_fn=denoise_fn, data=img_t, t=t_, noise_fn=noise_fn,
                                  clip_denoised=False, return_pred_xstart=False, use_var=True).detach()

        return img_t


class PVCNN2(PVCNN2Base):
    sa_blocks = [
        ((32, 2, 32), (1024, 0.1, 32, (32, 64))),
        ((64, 3, 16), (256, 0.2, 32, (64, 128))),
        ((128, 3, 8), (64, 0.4, 32, (128, 256))),
        (None, (16, 0.8, 32, (256, 256, 512))),
    ]
    fp_blocks = [
        ((256, 256), (256, 3, 8)),
        ((256, 256), (256, 3, 8)),
        ((256, 128), (128, 2, 16)),
        ((128, 128, 64), (64, 2, 32)),
    ]

    def __init__(self, num_classes, embed_dim, use_att, dropout, extra_feature_channels=3, width_multiplier=1,
                 voxel_resolution_multiplier=1):
        super().__init__(
            num_classes=num_classes, embed_dim=embed_dim, use_att=use_att,
            dropout=dropout, extra_feature_channels=extra_feature_channels,
            width_multiplier=width_multiplier, voxel_resolution_multiplier=voxel_resolution_multiplier
        )


class Model(nn.Module):
    def __init__(self, args, betas, loss_type: str, model_mean_type: str, model_var_type: str):
        super(Model, self).__init__()
        self.diffusion = GaussianDiffusion(betas, loss_type, model_mean_type, model_var_type)

        self.model = PVCNN2(num_classes=args.nc, embed_dim=args.embed_dim, use_att=args.attention,
                            dropout=args.dropout, extra_feature_channels=0)

    def prior_kl(self, x0):
        return self.diffusion._prior_bpd(x0)

    def all_kl(self, x0, clip_denoised=True):
        total_bpd_b, vals_bt, prior_bpd_b, mse_bt = self.diffusion.calc_bpd_loop(self._denoise, x0, clip_denoised)

        return {
            'total_bpd_b': total_bpd_b,
            'terms_bpd': vals_bt,
            'prior_bpd_b': prior_bpd_b,
            'mse_bt': mse_bt
        }

    def _denoise(self, data, t):
        B, D, N = data.shape
        assert data.dtype == torch.float
        assert t.shape == torch.Size([B]) and t.dtype == torch.int64

        out = self.model(data, t)

        assert out.shape == torch.Size([B, D, N])
        return out

    def get_loss_iter(self, data, noises=None):
        B, D, N = data.shape
        t = torch.randint(0, self.diffusion.num_timesteps, size=(B,), device=data.device)

        if noises is not None:
            noises[t != 0] = torch.randn((t != 0).sum(), *noises.shape[1:]).to(noises)

        losses = self.diffusion.p_losses(
            denoise_fn=self._denoise, data_start=data, t=t, noise=noises)
        assert losses.shape == t.shape == torch.Size([B])
        return losses

    def gen_samples(self, shape, device, noise_fn=torch.randn, constrain_fn=lambda x, t: x,
                    clip_denoised=False, max_timestep=None,
                    keep_running=False):
        return self.diffusion.p_sample_loop(self._denoise, shape=shape, device=device, noise_fn=noise_fn,
                                            constrain_fn=constrain_fn,
                                            clip_denoised=clip_denoised, max_timestep=max_timestep,
                                            keep_running=keep_running)

    def reconstruct(self, x0, t, constrain_fn=lambda x, t: x):
        return self.diffusion.reconstruct(x0, t, self._denoise, constrain_fn=constrain_fn)

    def train(self):
        self.model.train()

    def eval(self):
        self.model.eval()

    def multi_gpu_wrapper(self, f):
        self.model = f(self.model)


def get_betas(schedule_type, b_start, b_end, time_num):
    if schedule_type == 'linear':
        betas = np.linspace(b_start, b_end, time_num)
    elif schedule_type == 'warm0.1':

        betas = b_end * np.ones(time_num, dtype=np.float64)
        warmup_time = int(time_num * 0.1)
        betas[:warmup_time] = np.linspace(b_start, b_end, warmup_time, dtype=np.float64)
    elif schedule_type == 'warm0.2':

        betas = b_end * np.ones(time_num, dtype=np.float64)
        warmup_time = int(time_num * 0.2)
        betas[:warmup_time] = np.linspace(b_start, b_end, warmup_time, dtype=np.float64)
    elif schedule_type == 'warm0.5':

        betas = b_end * np.ones(time_num, dtype=np.float64)
        warmup_time = int(time_num * 0.5)
        betas[:warmup_time] = np.linspace(b_start, b_end, warmup_time, dtype=np.float64)
    else:
        raise NotImplementedError(schedule_type)
    return betas


def get_constrain_function(ground_truth, mask, eps, num_steps=1):
    '''

    :param target_shape_constraint: target voxels
    :return: constrained x
    '''
    # eps_all = list(reversed(np.linspace(0,np.float_power(eps, 1/2), 500)**2))
    eps_all = list(reversed(np.linspace(0, np.sqrt(eps), 1000) ** 2))

    def constrain_fn(x, t):
        eps_ = eps_all[t] if (t < 1000) else 0
        for _ in range(num_steps):
            x = x - eps_ * ((x - ground_truth) * mask)

        return x

    return constrain_fn


#############################################################################

def get_dataset(dataroot, npoints, category, use_mask=False):
    if category == 'bagel':
        tr_dataset = MVTec3DTrain(dataroot, 'bagel', npoints)
        te_dataset = MVTec3DTest(dataroot, 'bagel', npoints, type_data='good')
        return tr_dataset, te_dataset

    tr_dataset = ShapeNet15kPointClouds(root_dir=dataroot,
                                        categories=[category], split='train',
                                        tr_sample_size=npoints,
                                        te_sample_size=npoints,
                                        scale=1.,
                                        normalize_per_shape=False,
                                        normalize_std_per_axis=False,
                                        random_subsample=True, use_mask=use_mask)
    te_dataset = ShapeNet15kPointClouds(root_dir=dataroot,
                                        categories=[category], split='val',
                                        tr_sample_size=npoints,
                                        te_sample_size=npoints,
                                        scale=1.,
                                        normalize_per_shape=False,
                                        normalize_std_per_axis=False,
                                        all_points_mean=tr_dataset.all_points_mean,
                                        all_points_std=tr_dataset.all_points_std,
                                        use_mask=use_mask
                                        )
    return tr_dataset, te_dataset


def evaluate_gen(opt, ref_pcs, logger):
    if ref_pcs is None:
        _, test_dataset = get_dataset(opt.dataroot, opt.npoints, opt.category, use_mask=False)
        test_dataloader = torch.utils.data.DataLoader(test_dataset, batch_size=opt.batch_size,
                                                      shuffle=False, num_workers=int(opt.workers), drop_last=False)
        ref = []
        for data in tqdm(test_dataloader, total=len(test_dataloader), desc='Generating Samples'):
            x = data['test_points'].to('cuda')
            m, s = x.mean(dim=2, keepdims=True).float().to('cuda'), x.std(dim=2, keepdims=True).float().to('cuda')

            ref.append(x * s + m)

        ref_pcs = torch.cat(ref, dim=0).contiguous()

    logger.info("Loading sample path: %s"
                % (opt.eval_path))
    sample_pcs = torch.load(opt.eval_path).contiguous()

    logger.info("Generation sample size:%s reference size: %s"
                % (sample_pcs.size(), ref_pcs.size()))

    # Compute metrics
    results = compute_all_metrics(sample_pcs, ref_pcs, opt.batch_size)
    results = {k: (v.cpu().detach().item()
                   if not isinstance(v, float) else v) for k, v in results.items()}

    pprint(results)
    logger.info(results)

    jsd = JSD(sample_pcs.cpu().numpy(), ref_pcs.cpu().numpy())
    pprint('JSD: {}'.format(jsd))
    logger.info('JSD: {}'.format(jsd))


def generate(model, opt):
    _, test_dataset = get_dataset(opt.dataroot, opt.npoints, opt.category)

    test_dataloader = torch.utils.data.DataLoader(test_dataset, batch_size=opt.batch_size,
                                                  shuffle=False, num_workers=int(opt.workers), drop_last=False)

    with torch.no_grad():
        samples = []
        ref = []

        for i, data in tqdm(enumerate(test_dataloader), total=len(test_dataloader), desc='Generating Samples'):
            x = data['test_points'].transpose(1, 2).to('cuda')
            m, s = x.mean(dim=2, keepdims=True).float().to('cuda'), x.std(dim=2, keepdims=True).float().to('cuda')
            gen = model.gen_samples(x.shape,
                                    'cuda', clip_denoised=False)
            gen = gen * s + m
            x = x * s + m
            gen = gen.transpose(1, 2).contiguous()
            x = x.transpose(1, 2).contiguous()

            print('gen shape: ', gen.shape)
            print('m and s: ', m.shape, s.shape)
            # gen = gen * s + m

            # x = x * s + m
            samples.append(gen)
            ref.append(x)

            visualize_pointcloud_batch(os.path.join(str(Path(opt.eval_path).parent), 'x.png'), gen[:64], None,
                                       None, None)

        samples = torch.cat(samples, dim=0)
        ref = torch.cat(ref, dim=0)

        torch.save(samples, opt.eval_path)

    return ref


def main(opt):
<<<<<<< HEAD
=======
    if opt.category == 'airplane':
        opt.beta_start = 1e-5
        opt.beta_end = 0.008
        opt.schedule_type = 'warm0.1'

>>>>>>> f4afae98
    exp_id = os.path.splitext(os.path.basename(__file__))[0]
    dir_id = os.path.dirname(__file__)
    output_dir = get_output_dir(dir_id, exp_id)
    copy_source(__file__, output_dir)
    logger = setup_logging(output_dir)

    outf_syn, = setup_output_subdirs(output_dir, 'syn')

    betas = get_betas(opt.schedule_type, opt.beta_start, opt.beta_end, opt.time_num)
    model = Model(opt, betas, opt.loss_type, opt.model_mean_type, opt.model_var_type)

    if opt.cuda:
        model.cuda()

    def _transform_(m):
        return nn.parallel.DataParallel(m)

    model = model.cuda()
    model.multi_gpu_wrapper(_transform_)

    model.eval()

    with torch.no_grad():

        logger.info("Resume Path:%s" % opt.model)

        resumed_param = torch.load(opt.model)
        model.load_state_dict(resumed_param['model_state'])

        ref = None
        if opt.generate:
            opt.eval_path = os.path.join(outf_syn, 'samples.pth')
            Path(opt.eval_path).parent.mkdir(parents=True, exist_ok=True)
            ref = generate(model, opt)

        if opt.eval_gen:
            # Evaluate generation
            evaluate_gen(opt, ref, logger)


def parse_args():
    parser = argparse.ArgumentParser()
    parser.add_argument('--dataroot', required=True)
    parser.add_argument('--category', default='bagel')

    parser.add_argument('--batch_size', type=int, default=1, help='input batch size')
    parser.add_argument('--workers', type=int, default=16, help='workers')
    parser.add_argument('--niter', type=int, default=10000, help='number of epochs to train for')

    parser.add_argument('--generate', default=True)
    parser.add_argument('--eval_gen', default=True)

    parser.add_argument('--nc', default=3)
    parser.add_argument('--npoints', default=10000)
    '''model'''
    parser.add_argument('--beta_start', default=0.0001)
    parser.add_argument('--beta_end', default=0.02)
    parser.add_argument('--schedule_type', default='linear')
    parser.add_argument('--time_num', default=1000)

    # params
    parser.add_argument('--attention', default=True)
    parser.add_argument('--dropout', default=0.1)
    parser.add_argument('--embed_dim', type=int, default=64)
    parser.add_argument('--loss_type', default='mse')
    parser.add_argument('--model_mean_type', default='eps')
    parser.add_argument('--model_var_type', default='fixedsmall')

    parser.add_argument('--model', default='', required=True, help="path to model (to continue training)")

    '''eval'''
    # output/test_generation_original/2023-05-31-19-31-46/syn/samples.pth
    parser.add_argument('--eval_path',
                        default='')

    parser.add_argument('--manualSeed', default=42, type=int, help='random seed')

    parser.add_argument('--gpu', type=int, default=0, metavar='S', help='gpu id (default: 0)')

    opt = parser.parse_args()

    if torch.cuda.is_available():
        opt.cuda = True
    else:
        opt.cuda = False

    return opt


if __name__ == '__main__':
    opt = parse_args()
    set_seed(opt)

    main(opt)<|MERGE_RESOLUTION|>--- conflicted
+++ resolved
@@ -478,14 +478,6 @@
 
 
 def main(opt):
-<<<<<<< HEAD
-=======
-    if opt.category == 'airplane':
-        opt.beta_start = 1e-5
-        opt.beta_end = 0.008
-        opt.schedule_type = 'warm0.1'
-
->>>>>>> f4afae98
     exp_id = os.path.splitext(os.path.basename(__file__))[0]
     dir_id = os.path.dirname(__file__)
     output_dir = get_output_dir(dir_id, exp_id)
